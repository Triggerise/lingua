##### ALBANIAN #####

<<<<<<< HEAD
>>> Accuracy on average: 87.30%

>> Detection of 1000 single words (average length: 8 chars)
Accuracy: 68.00%
Erroneously classified as LATIN: 3.10%, ESPERANTO: 1.80%, BASQUE: 1.60%, ITALIAN: 1.50%, ROMANIAN: 1.40%, KLINGON: 1.30%, ENGLISH: 1.10%, FINNISH: 1.00%, CATALAN: 1.00%, PORTUGUESE: 1.00%, SWAHILI: 0.90%, GERMAN: 0.90%, MALAY: 0.90%, LITHUANIAN: 0.90%, BOKMAL: 0.90%, TSWANA: 0.80%, ESTONIAN: 0.80%, TSONGA: 0.70%, TAGALOG: 0.70%, SHONA: 0.70%, FRENCH: 0.60%, ZULU: 0.60%, SOTHO: 0.60%, TURKISH: 0.60%, DANISH: 0.60%, BOSNIAN: 0.60%, INDONESIAN: 0.50%, YORUBA: 0.50%, SPANISH: 0.40%, ICELANDIC: 0.40%, SWEDISH: 0.40%, WELSH: 0.40%, AFRIKAANS: 0.30%, LATVIAN: 0.30%, HUNGARIAN: 0.30%, CROATIAN: 0.30%, POLISH: 0.30%, SLOVENE: 0.30%, IRISH: 0.20%, GANDA: 0.20%, XHOSA: 0.20%, NYNORSK: 0.10%, CZECH: 0.10%, SLOVAK: 0.10%, AZERBAIJANI: 0.10%

>> Detection of 1000 word pairs (average length: 15 chars)
Accuracy: 94.10%
Erroneously classified as LATIN: 0.70%, ENGLISH: 0.60%, ITALIAN: 0.60%, ESPERANTO: 0.50%, KLINGON: 0.40%, TSONGA: 0.30%, FRENCH: 0.30%, SWAHILI: 0.30%, BASQUE: 0.30%, INDONESIAN: 0.20%, TSWANA: 0.20%, CATALAN: 0.20%, LITHUANIAN: 0.10%, XHOSA: 0.10%, ESTONIAN: 0.10%, NYNORSK: 0.10%, GERMAN: 0.10%, SWEDISH: 0.10%, SHONA: 0.10%, YORUBA: 0.10%, CROATIAN: 0.10%, SLOVENE: 0.10%, ROMANIAN: 0.10%, SLOVAK: 0.10%, BOKMAL: 0.10%
=======
>>> Accuracy on average: 87.67%

>> Detection of 1000 single words (average length: 8 chars)
Accuracy: 68.40%
Erroneously classified as LATIN: 3.10%, ESPERANTO: 1.80%, ITALIAN: 1.60%, BASQUE: 1.60%, ROMANIAN: 1.40%, ENGLISH: 1.10%, FINNISH: 1.00%, CATALAN: 1.00%, PORTUGUESE: 1.00%, SWAHILI: 1.00%, TSWANA: 0.90%, GERMAN: 0.90%, MALAY: 0.90%, LITHUANIAN: 0.90%, BOKMAL: 0.90%, ESTONIAN: 0.80%, TSONGA: 0.70%, TAGALOG: 0.70%, SOTHO: 0.70%, SHONA: 0.70%, TURKISH: 0.70%, BOSNIAN: 0.70%, FRENCH: 0.60%, ZULU: 0.60%, DANISH: 0.60%, INDONESIAN: 0.50%, YORUBA: 0.50%, AFRIKAANS: 0.40%, SPANISH: 0.40%, ICELANDIC: 0.40%, SWEDISH: 0.40%, WELSH: 0.40%, LATVIAN: 0.30%, HUNGARIAN: 0.30%, CROATIAN: 0.30%, POLISH: 0.30%, SLOVENE: 0.30%, NYNORSK: 0.20%, IRISH: 0.20%, GANDA: 0.20%, XHOSA: 0.20%, CZECH: 0.10%, SOMALI: 0.10%, SLOVAK: 0.10%, AZERBAIJANI: 0.10%

>> Detection of 1000 word pairs (average length: 15 chars)
Accuracy: 94.80%
Erroneously classified as ENGLISH: 0.60%, ITALIAN: 0.60%, LATIN: 0.60%, ESPERANTO: 0.50%, FRENCH: 0.30%, SWAHILI: 0.30%, BASQUE: 0.30%, TSONGA: 0.20%, INDONESIAN: 0.20%, TSWANA: 0.20%, CATALAN: 0.20%, XHOSA: 0.10%, ESTONIAN: 0.10%, NYNORSK: 0.10%, GERMAN: 0.10%, SWEDISH: 0.10%, SHONA: 0.10%, YORUBA: 0.10%, CROATIAN: 0.10%, SLOVENE: 0.10%, ROMANIAN: 0.10%, SLOVAK: 0.10%, BOKMAL: 0.10%
>>>>>>> 28a5eb03

>> Detection of 1000 sentences (average length: 118 chars)
Accuracy: 99.80%
Erroneously classified as CATALAN: 0.10%, TSONGA: 0.10%

<<<<<<< HEAD
>> Exact values: 87.3 68.0 94.1 99.8
=======
>> Exact values: 87.66666666666667 68.4 94.8 99.8
>>>>>>> 28a5eb03
<|MERGE_RESOLUTION|>--- conflicted
+++ resolved
@@ -1,16 +1,5 @@
 ##### ALBANIAN #####
 
-<<<<<<< HEAD
->>> Accuracy on average: 87.30%
-
->> Detection of 1000 single words (average length: 8 chars)
-Accuracy: 68.00%
-Erroneously classified as LATIN: 3.10%, ESPERANTO: 1.80%, BASQUE: 1.60%, ITALIAN: 1.50%, ROMANIAN: 1.40%, KLINGON: 1.30%, ENGLISH: 1.10%, FINNISH: 1.00%, CATALAN: 1.00%, PORTUGUESE: 1.00%, SWAHILI: 0.90%, GERMAN: 0.90%, MALAY: 0.90%, LITHUANIAN: 0.90%, BOKMAL: 0.90%, TSWANA: 0.80%, ESTONIAN: 0.80%, TSONGA: 0.70%, TAGALOG: 0.70%, SHONA: 0.70%, FRENCH: 0.60%, ZULU: 0.60%, SOTHO: 0.60%, TURKISH: 0.60%, DANISH: 0.60%, BOSNIAN: 0.60%, INDONESIAN: 0.50%, YORUBA: 0.50%, SPANISH: 0.40%, ICELANDIC: 0.40%, SWEDISH: 0.40%, WELSH: 0.40%, AFRIKAANS: 0.30%, LATVIAN: 0.30%, HUNGARIAN: 0.30%, CROATIAN: 0.30%, POLISH: 0.30%, SLOVENE: 0.30%, IRISH: 0.20%, GANDA: 0.20%, XHOSA: 0.20%, NYNORSK: 0.10%, CZECH: 0.10%, SLOVAK: 0.10%, AZERBAIJANI: 0.10%
-
->> Detection of 1000 word pairs (average length: 15 chars)
-Accuracy: 94.10%
-Erroneously classified as LATIN: 0.70%, ENGLISH: 0.60%, ITALIAN: 0.60%, ESPERANTO: 0.50%, KLINGON: 0.40%, TSONGA: 0.30%, FRENCH: 0.30%, SWAHILI: 0.30%, BASQUE: 0.30%, INDONESIAN: 0.20%, TSWANA: 0.20%, CATALAN: 0.20%, LITHUANIAN: 0.10%, XHOSA: 0.10%, ESTONIAN: 0.10%, NYNORSK: 0.10%, GERMAN: 0.10%, SWEDISH: 0.10%, SHONA: 0.10%, YORUBA: 0.10%, CROATIAN: 0.10%, SLOVENE: 0.10%, ROMANIAN: 0.10%, SLOVAK: 0.10%, BOKMAL: 0.10%
-=======
 >>> Accuracy on average: 87.67%
 
 >> Detection of 1000 single words (average length: 8 chars)
@@ -20,14 +9,9 @@
 >> Detection of 1000 word pairs (average length: 15 chars)
 Accuracy: 94.80%
 Erroneously classified as ENGLISH: 0.60%, ITALIAN: 0.60%, LATIN: 0.60%, ESPERANTO: 0.50%, FRENCH: 0.30%, SWAHILI: 0.30%, BASQUE: 0.30%, TSONGA: 0.20%, INDONESIAN: 0.20%, TSWANA: 0.20%, CATALAN: 0.20%, XHOSA: 0.10%, ESTONIAN: 0.10%, NYNORSK: 0.10%, GERMAN: 0.10%, SWEDISH: 0.10%, SHONA: 0.10%, YORUBA: 0.10%, CROATIAN: 0.10%, SLOVENE: 0.10%, ROMANIAN: 0.10%, SLOVAK: 0.10%, BOKMAL: 0.10%
->>>>>>> 28a5eb03
 
 >> Detection of 1000 sentences (average length: 118 chars)
 Accuracy: 99.80%
 Erroneously classified as CATALAN: 0.10%, TSONGA: 0.10%
 
-<<<<<<< HEAD
->> Exact values: 87.3 68.0 94.1 99.8
-=======
->> Exact values: 87.66666666666667 68.4 94.8 99.8
->>>>>>> 28a5eb03
+>> Exact values: 87.66666666666667 68.4 94.8 99.8