##### AFRIKAANS #####

<<<<<<< HEAD
>>> Accuracy on average: 78.27%

>> Detection of 1000 single words (average length: 8 chars)
Accuracy: 57.10%
Erroneously classified as DUTCH: 14.20%, GERMAN: 2.30%, LATIN: 2.10%, DANISH: 1.90%, ENGLISH: 1.90%, BOKMAL: 1.60%, NYNORSK: 1.00%, SWEDISH: 1.00%, WELSH: 0.90%, ESTONIAN: 0.90%, BASQUE: 0.80%, TSWANA: 0.70%, ITALIAN: 0.70%, ZULU: 0.70%, ALBANIAN: 0.70%, SOTHO: 0.70%, LITHUANIAN: 0.70%, FRENCH: 0.60%, GANDA: 0.60%, PORTUGUESE: 0.60%, ROMANIAN: 0.60%, TURKISH: 0.60%, KLINGON: 0.60%, XHOSA: 0.50%, ESPERANTO: 0.50%, SWAHILI: 0.50%, LATVIAN: 0.40%, TSONGA: 0.40%, SHONA: 0.40%, FINNISH: 0.40%, YORUBA: 0.40%, SOMALI: 0.40%, POLISH: 0.40%, ICELANDIC: 0.30%, MALAY: 0.30%, INDONESIAN: 0.30%, IRISH: 0.30%, TAGALOG: 0.20%, CATALAN: 0.20%, VIETNAMESE: 0.10%, SPANISH: 0.10%, SLOVAK: 0.10%, CROATIAN: 0.10%, BOSNIAN: 0.10%, HUNGARIAN: 0.10%

>> Detection of 1000 word pairs (average length: 16 chars)
Accuracy: 80.60%
Erroneously classified as DUTCH: 10.90%, ENGLISH: 1.30%, GERMAN: 1.10%, LATIN: 0.80%, DANISH: 0.70%, ESTONIAN: 0.40%, BOKMAL: 0.40%, YORUBA: 0.30%, GANDA: 0.30%, SOTHO: 0.30%, FRENCH: 0.30%, TSONGA: 0.30%, NYNORSK: 0.30%, FINNISH: 0.20%, SWEDISH: 0.20%, SWAHILI: 0.10%, POLISH: 0.10%, TAGALOG: 0.10%, KLINGON: 0.10%, HUNGARIAN: 0.10%, PORTUGUESE: 0.10%, SHONA: 0.10%, ITALIAN: 0.10%, TSWANA: 0.10%, CATALAN: 0.10%, WELSH: 0.10%, TURKISH: 0.10%, ALBANIAN: 0.10%, BOSNIAN: 0.10%, MALAY: 0.10%, ESPERANTO: 0.10%
=======
>>> Accuracy on average: 78.70%

>> Detection of 1000 single words (average length: 8 chars)
Accuracy: 58.10%
Erroneously classified as DUTCH: 14.30%, GERMAN: 2.30%, LATIN: 2.10%, DANISH: 1.90%, ENGLISH: 1.90%, BOKMAL: 1.60%, NYNORSK: 1.00%, SWEDISH: 1.00%, WELSH: 1.00%, ESTONIAN: 0.90%, BASQUE: 0.80%, SOTHO: 0.80%, TSWANA: 0.70%, ITALIAN: 0.70%, ZULU: 0.70%, LITHUANIAN: 0.70%, FRENCH: 0.60%, GANDA: 0.60%, PORTUGUESE: 0.60%, ROMANIAN: 0.60%, TURKISH: 0.60%, XHOSA: 0.50%, ESPERANTO: 0.50%, SWAHILI: 0.50%, LATVIAN: 0.40%, TSONGA: 0.40%, SHONA: 0.40%, FINNISH: 0.40%, YORUBA: 0.40%, SOMALI: 0.40%, POLISH: 0.40%, ICELANDIC: 0.30%, MALAY: 0.30%, INDONESIAN: 0.30%, IRISH: 0.30%, TAGALOG: 0.20%, CATALAN: 0.20%, VIETNAMESE: 0.10%, SPANISH: 0.10%, SLOVAK: 0.10%, CROATIAN: 0.10%, BOSNIAN: 0.10%, HUNGARIAN: 0.10%

>> Detection of 1000 word pairs (average length: 16 chars)
Accuracy: 80.90%
Erroneously classified as DUTCH: 11.00%, ENGLISH: 1.30%, GERMAN: 1.10%, LATIN: 0.80%, DANISH: 0.70%, ESTONIAN: 0.40%, BOKMAL: 0.40%, YORUBA: 0.30%, GANDA: 0.30%, SOTHO: 0.30%, NYNORSK: 0.30%, FINNISH: 0.20%, FRENCH: 0.20%, WELSH: 0.20%, TSONGA: 0.20%, SWEDISH: 0.20%, SWAHILI: 0.10%, TAGALOG: 0.10%, HUNGARIAN: 0.10%, PORTUGUESE: 0.10%, SHONA: 0.10%, ITALIAN: 0.10%, TSWANA: 0.10%, CATALAN: 0.10%, TURKISH: 0.10%, BOSNIAN: 0.10%, MALAY: 0.10%, ESPERANTO: 0.10%
>>>>>>> 28a5eb03

>> Detection of 1000 sentences (average length: 102 chars)
Accuracy: 97.10%
Erroneously classified as DUTCH: 2.20%, GERMAN: 0.20%, LATIN: 0.10%, DANISH: 0.10%, ENGLISH: 0.10%, MALAY: 0.10%, SOTHO: 0.10%

<<<<<<< HEAD
>> Exact values: 78.26666666666667 57.099999999999994 80.60000000000001 97.1
=======
>> Exact values: 78.7 58.099999999999994 80.9 97.1
>>>>>>> 28a5eb03
<|MERGE_RESOLUTION|>--- conflicted
+++ resolved
@@ -1,16 +1,5 @@
 ##### AFRIKAANS #####
 
-<<<<<<< HEAD
->>> Accuracy on average: 78.27%
-
->> Detection of 1000 single words (average length: 8 chars)
-Accuracy: 57.10%
-Erroneously classified as DUTCH: 14.20%, GERMAN: 2.30%, LATIN: 2.10%, DANISH: 1.90%, ENGLISH: 1.90%, BOKMAL: 1.60%, NYNORSK: 1.00%, SWEDISH: 1.00%, WELSH: 0.90%, ESTONIAN: 0.90%, BASQUE: 0.80%, TSWANA: 0.70%, ITALIAN: 0.70%, ZULU: 0.70%, ALBANIAN: 0.70%, SOTHO: 0.70%, LITHUANIAN: 0.70%, FRENCH: 0.60%, GANDA: 0.60%, PORTUGUESE: 0.60%, ROMANIAN: 0.60%, TURKISH: 0.60%, KLINGON: 0.60%, XHOSA: 0.50%, ESPERANTO: 0.50%, SWAHILI: 0.50%, LATVIAN: 0.40%, TSONGA: 0.40%, SHONA: 0.40%, FINNISH: 0.40%, YORUBA: 0.40%, SOMALI: 0.40%, POLISH: 0.40%, ICELANDIC: 0.30%, MALAY: 0.30%, INDONESIAN: 0.30%, IRISH: 0.30%, TAGALOG: 0.20%, CATALAN: 0.20%, VIETNAMESE: 0.10%, SPANISH: 0.10%, SLOVAK: 0.10%, CROATIAN: 0.10%, BOSNIAN: 0.10%, HUNGARIAN: 0.10%
-
->> Detection of 1000 word pairs (average length: 16 chars)
-Accuracy: 80.60%
-Erroneously classified as DUTCH: 10.90%, ENGLISH: 1.30%, GERMAN: 1.10%, LATIN: 0.80%, DANISH: 0.70%, ESTONIAN: 0.40%, BOKMAL: 0.40%, YORUBA: 0.30%, GANDA: 0.30%, SOTHO: 0.30%, FRENCH: 0.30%, TSONGA: 0.30%, NYNORSK: 0.30%, FINNISH: 0.20%, SWEDISH: 0.20%, SWAHILI: 0.10%, POLISH: 0.10%, TAGALOG: 0.10%, KLINGON: 0.10%, HUNGARIAN: 0.10%, PORTUGUESE: 0.10%, SHONA: 0.10%, ITALIAN: 0.10%, TSWANA: 0.10%, CATALAN: 0.10%, WELSH: 0.10%, TURKISH: 0.10%, ALBANIAN: 0.10%, BOSNIAN: 0.10%, MALAY: 0.10%, ESPERANTO: 0.10%
-=======
 >>> Accuracy on average: 78.70%
 
 >> Detection of 1000 single words (average length: 8 chars)
@@ -20,14 +9,9 @@
 >> Detection of 1000 word pairs (average length: 16 chars)
 Accuracy: 80.90%
 Erroneously classified as DUTCH: 11.00%, ENGLISH: 1.30%, GERMAN: 1.10%, LATIN: 0.80%, DANISH: 0.70%, ESTONIAN: 0.40%, BOKMAL: 0.40%, YORUBA: 0.30%, GANDA: 0.30%, SOTHO: 0.30%, NYNORSK: 0.30%, FINNISH: 0.20%, FRENCH: 0.20%, WELSH: 0.20%, TSONGA: 0.20%, SWEDISH: 0.20%, SWAHILI: 0.10%, TAGALOG: 0.10%, HUNGARIAN: 0.10%, PORTUGUESE: 0.10%, SHONA: 0.10%, ITALIAN: 0.10%, TSWANA: 0.10%, CATALAN: 0.10%, TURKISH: 0.10%, BOSNIAN: 0.10%, MALAY: 0.10%, ESPERANTO: 0.10%
->>>>>>> 28a5eb03
 
 >> Detection of 1000 sentences (average length: 102 chars)
 Accuracy: 97.10%
 Erroneously classified as DUTCH: 2.20%, GERMAN: 0.20%, LATIN: 0.10%, DANISH: 0.10%, ENGLISH: 0.10%, MALAY: 0.10%, SOTHO: 0.10%
 
-<<<<<<< HEAD
->> Exact values: 78.26666666666667 57.099999999999994 80.60000000000001 97.1
-=======
->> Exact values: 78.7 58.099999999999994 80.9 97.1
->>>>>>> 28a5eb03
+>> Exact values: 78.7 58.099999999999994 80.9 97.1