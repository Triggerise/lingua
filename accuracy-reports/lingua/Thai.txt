##### THAI #####

>>> Accuracy on average: 99.30%

>> Detection of 1000 single words (average length: 20 chars)
Accuracy: 100.00%
Erroneously classified as 

>> Detection of 1000 word pairs (average length: 37 chars)
Accuracy: 100.00%
Erroneously classified as 

>> Detection of 1000 sentences (average length: 116 chars)
Accuracy: 97.90%
<<<<<<< HEAD
Erroneously classified as ENGLISH: 1.20%, ZULU: 0.20%, ITALIAN: 0.20%, WELSH: 0.10%, INDONESIAN: 0.10%, YORUBA: 0.10%, KLINGON: 0.10%, LATIN: 0.10%
=======
Erroneously classified as ENGLISH: 1.20%, ZULU: 0.20%, ITALIAN: 0.20%, WELSH: 0.10%, INDONESIAN: 0.10%, YORUBA: 0.10%, SWEDISH: 0.10%, LATIN: 0.10%
>>>>>>> 28a5eb03

>> Exact values: 99.3 100.0 100.0 97.89999999999999<|MERGE_RESOLUTION|>--- conflicted
+++ resolved
@@ -12,10 +12,6 @@
 
 >> Detection of 1000 sentences (average length: 116 chars)
 Accuracy: 97.90%
-<<<<<<< HEAD
-Erroneously classified as ENGLISH: 1.20%, ZULU: 0.20%, ITALIAN: 0.20%, WELSH: 0.10%, INDONESIAN: 0.10%, YORUBA: 0.10%, KLINGON: 0.10%, LATIN: 0.10%
-=======
 Erroneously classified as ENGLISH: 1.20%, ZULU: 0.20%, ITALIAN: 0.20%, WELSH: 0.10%, INDONESIAN: 0.10%, YORUBA: 0.10%, SWEDISH: 0.10%, LATIN: 0.10%
->>>>>>> 28a5eb03
 
 >> Exact values: 99.3 100.0 100.0 97.89999999999999