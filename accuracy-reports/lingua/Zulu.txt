##### ZULU #####

<<<<<<< HEAD
>>> Accuracy on average: 80.70%

>> Detection of 1000 single words (average length: 9 chars)
Accuracy: 61.60%
Erroneously classified as XHOSA: 18.20%, TSONGA: 3.00%, ENGLISH: 1.80%, TSWANA: 1.70%, SWAHILI: 1.60%, SOTHO: 1.30%, LATIN: 1.30%, GANDA: 1.10%, SHONA: 1.00%, KLINGON: 1.00%, TAGALOG: 0.60%, WELSH: 0.60%, SOMALI: 0.50%, AFRIKAANS: 0.50%, MALAY: 0.40%, SPANISH: 0.30%, ITALIAN: 0.30%, NYNORSK: 0.30%, YORUBA: 0.30%, ESTONIAN: 0.30%, AZERBAIJANI: 0.30%, INDONESIAN: 0.30%, ESPERANTO: 0.20%, FRENCH: 0.20%, DANISH: 0.20%, LITHUANIAN: 0.20%, FINNISH: 0.20%, BASQUE: 0.20%, LATVIAN: 0.10%, CATALAN: 0.10%, PORTUGUESE: 0.10%, ALBANIAN: 0.10%, TURKISH: 0.10%
=======
>>> Accuracy on average: 80.83%

>> Detection of 1000 single words (average length: 9 chars)
Accuracy: 62.00%
Erroneously classified as XHOSA: 18.20%, TSONGA: 3.00%, ENGLISH: 1.80%, SWAHILI: 1.80%, TSWANA: 1.70%, SOTHO: 1.30%, LATIN: 1.30%, GANDA: 1.20%, SHONA: 1.00%, TAGALOG: 0.60%, WELSH: 0.60%, SOMALI: 0.50%, AFRIKAANS: 0.50%, ITALIAN: 0.40%, MALAY: 0.40%, SPANISH: 0.30%, NYNORSK: 0.30%, YORUBA: 0.30%, ESTONIAN: 0.30%, AZERBAIJANI: 0.30%, INDONESIAN: 0.30%, ESPERANTO: 0.20%, FRENCH: 0.20%, DANISH: 0.20%, CATALAN: 0.20%, TURKISH: 0.20%, LITHUANIAN: 0.20%, FINNISH: 0.20%, BASQUE: 0.20%, LATVIAN: 0.10%, PORTUGUESE: 0.10%, ALBANIAN: 0.10%
>>>>>>> 28a5eb03

>> Detection of 1000 word pairs (average length: 17 chars)
Accuracy: 83.10%
Erroneously classified as XHOSA: 12.00%, ENGLISH: 0.90%, SWAHILI: 0.70%, LATIN: 0.50%, TSWANA: 0.40%, AFRIKAANS: 0.40%, SOTHO: 0.40%, SHONA: 0.20%, TAGALOG: 0.20%, TSONGA: 0.20%, YORUBA: 0.20%, ITALIAN: 0.10%, DUTCH: 0.10%, SOMALI: 0.10%, PORTUGUESE: 0.10%, TURKISH: 0.10%, ROMANIAN: 0.10%, SWEDISH: 0.10%, WELSH: 0.10%

>> Detection of 1000 sentences (average length: 115 chars)
Accuracy: 97.40%
Erroneously classified as XHOSA: 2.60%

>> Exact values: 80.69999999999999 61.6 83.1 97.39999999999999<|MERGE_RESOLUTION|>--- conflicted
+++ resolved
@@ -1,18 +1,10 @@
 ##### ZULU #####
 
-<<<<<<< HEAD
->>> Accuracy on average: 80.70%
-
->> Detection of 1000 single words (average length: 9 chars)
-Accuracy: 61.60%
-Erroneously classified as XHOSA: 18.20%, TSONGA: 3.00%, ENGLISH: 1.80%, TSWANA: 1.70%, SWAHILI: 1.60%, SOTHO: 1.30%, LATIN: 1.30%, GANDA: 1.10%, SHONA: 1.00%, KLINGON: 1.00%, TAGALOG: 0.60%, WELSH: 0.60%, SOMALI: 0.50%, AFRIKAANS: 0.50%, MALAY: 0.40%, SPANISH: 0.30%, ITALIAN: 0.30%, NYNORSK: 0.30%, YORUBA: 0.30%, ESTONIAN: 0.30%, AZERBAIJANI: 0.30%, INDONESIAN: 0.30%, ESPERANTO: 0.20%, FRENCH: 0.20%, DANISH: 0.20%, LITHUANIAN: 0.20%, FINNISH: 0.20%, BASQUE: 0.20%, LATVIAN: 0.10%, CATALAN: 0.10%, PORTUGUESE: 0.10%, ALBANIAN: 0.10%, TURKISH: 0.10%
-=======
 >>> Accuracy on average: 80.83%
 
 >> Detection of 1000 single words (average length: 9 chars)
 Accuracy: 62.00%
 Erroneously classified as XHOSA: 18.20%, TSONGA: 3.00%, ENGLISH: 1.80%, SWAHILI: 1.80%, TSWANA: 1.70%, SOTHO: 1.30%, LATIN: 1.30%, GANDA: 1.20%, SHONA: 1.00%, TAGALOG: 0.60%, WELSH: 0.60%, SOMALI: 0.50%, AFRIKAANS: 0.50%, ITALIAN: 0.40%, MALAY: 0.40%, SPANISH: 0.30%, NYNORSK: 0.30%, YORUBA: 0.30%, ESTONIAN: 0.30%, AZERBAIJANI: 0.30%, INDONESIAN: 0.30%, ESPERANTO: 0.20%, FRENCH: 0.20%, DANISH: 0.20%, CATALAN: 0.20%, TURKISH: 0.20%, LITHUANIAN: 0.20%, FINNISH: 0.20%, BASQUE: 0.20%, LATVIAN: 0.10%, PORTUGUESE: 0.10%, ALBANIAN: 0.10%
->>>>>>> 28a5eb03
 
 >> Detection of 1000 word pairs (average length: 17 chars)
 Accuracy: 83.10%
@@ -22,4 +14,4 @@
 Accuracy: 97.40%
 Erroneously classified as XHOSA: 2.60%
 
->> Exact values: 80.69999999999999 61.6 83.1 97.39999999999999+>> Exact values: 80.83333333333333 62.0 83.1 97.39999999999999