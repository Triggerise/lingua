##### CATALAN #####

<<<<<<< HEAD
>>> Accuracy on average: 72.07%

>> Detection of 1000 single words (average length: 8 chars)
Accuracy: 52.70%
Erroneously classified as PORTUGUESE: 6.40%, FRENCH: 5.80%, SPANISH: 5.00%, LATIN: 3.60%, ITALIAN: 3.50%, ENGLISH: 2.60%, ROMANIAN: 2.50%, BASQUE: 2.10%, ESPERANTO: 2.00%, YORUBA: 1.30%, TSWANA: 1.10%, SOMALI: 0.70%, DUTCH: 0.70%, SHONA: 0.70%, ICELANDIC: 0.60%, TURKISH: 0.50%, SWEDISH: 0.50%, SOTHO: 0.50%, KLINGON: 0.50%, INDONESIAN: 0.50%, SWAHILI: 0.50%, MALAY: 0.50%, AFRIKAANS: 0.50%, NYNORSK: 0.40%, GERMAN: 0.40%, ALBANIAN: 0.40%, ZULU: 0.30%, CROATIAN: 0.30%, BOKMAL: 0.30%, ESTONIAN: 0.30%, WELSH: 0.20%, TAGALOG: 0.20%, TSONGA: 0.20%, VIETNAMESE: 0.20%, XHOSA: 0.20%, BOSNIAN: 0.20%, POLISH: 0.20%, DANISH: 0.20%, HUNGARIAN: 0.20%, FINNISH: 0.20%, LITHUANIAN: 0.10%, LATVIAN: 0.10%, SLOVENE: 0.10%

>> Detection of 1000 word pairs (average length: 16 chars)
Accuracy: 77.50%
Erroneously classified as SPANISH: 4.30%, PORTUGUESE: 4.10%, FRENCH: 3.00%, YORUBA: 2.20%, ITALIAN: 2.10%, LATIN: 1.90%, ENGLISH: 1.60%, ROMANIAN: 0.40%, SLOVAK: 0.30%, SWAHILI: 0.30%, IRISH: 0.30%, WELSH: 0.20%, DUTCH: 0.20%, BASQUE: 0.20%, ESPERANTO: 0.20%, TAGALOG: 0.20%, TSONGA: 0.10%, KLINGON: 0.10%, HUNGARIAN: 0.10%, LITHUANIAN: 0.10%, FINNISH: 0.10%, NYNORSK: 0.10%, GERMAN: 0.10%, AFRIKAANS: 0.10%, ALBANIAN: 0.10%, VIETNAMESE: 0.10%

>> Detection of 1000 sentences (average length: 103 chars)
Accuracy: 86.00%
Erroneously classified as SPANISH: 6.20%, ENGLISH: 1.80%, LATIN: 1.40%, YORUBA: 0.90%, FRENCH: 0.80%, PORTUGUESE: 0.60%, ITALIAN: 0.30%, BASQUE: 0.30%, TAGALOG: 0.20%, ROMANIAN: 0.20%, KLINGON: 0.20%, VIETNAMESE: 0.20%, SWAHILI: 0.20%, ESPERANTO: 0.10%, DANISH: 0.10%, SLOVENE: 0.10%, XHOSA: 0.10%, FINNISH: 0.10%, GERMAN: 0.10%, TSWANA: 0.10%
=======
>>> Accuracy on average: 72.17%

>> Detection of 1000 single words (average length: 8 chars)
Accuracy: 52.80%
Erroneously classified as PORTUGUESE: 6.50%, FRENCH: 5.80%, SPANISH: 5.00%, LATIN: 3.60%, ITALIAN: 3.50%, ENGLISH: 2.70%, ROMANIAN: 2.50%, BASQUE: 2.10%, ESPERANTO: 2.00%, YORUBA: 1.30%, TSWANA: 1.10%, SHONA: 0.80%, SOMALI: 0.70%, DUTCH: 0.70%, ICELANDIC: 0.60%, TURKISH: 0.50%, SWEDISH: 0.50%, SOTHO: 0.50%, INDONESIAN: 0.50%, SWAHILI: 0.50%, MALAY: 0.50%, AFRIKAANS: 0.50%, NYNORSK: 0.40%, GERMAN: 0.40%, ALBANIAN: 0.40%, ZULU: 0.30%, CROATIAN: 0.30%, BOKMAL: 0.30%, FINNISH: 0.30%, ESTONIAN: 0.30%, WELSH: 0.20%, TAGALOG: 0.20%, TSONGA: 0.20%, VIETNAMESE: 0.20%, XHOSA: 0.20%, BOSNIAN: 0.20%, POLISH: 0.20%, DANISH: 0.20%, HUNGARIAN: 0.20%, LITHUANIAN: 0.10%, LATVIAN: 0.10%, SLOVENE: 0.10%

>> Detection of 1000 word pairs (average length: 16 chars)
Accuracy: 77.60%
Erroneously classified as SPANISH: 4.30%, PORTUGUESE: 4.10%, FRENCH: 3.00%, YORUBA: 2.20%, ITALIAN: 2.10%, LATIN: 1.90%, ENGLISH: 1.60%, ROMANIAN: 0.40%, SLOVAK: 0.30%, SWAHILI: 0.30%, IRISH: 0.30%, WELSH: 0.20%, DUTCH: 0.20%, BASQUE: 0.20%, ESPERANTO: 0.20%, TAGALOG: 0.20%, TSONGA: 0.10%, HUNGARIAN: 0.10%, LITHUANIAN: 0.10%, FINNISH: 0.10%, NYNORSK: 0.10%, GERMAN: 0.10%, AFRIKAANS: 0.10%, ALBANIAN: 0.10%, VIETNAMESE: 0.10%

>> Detection of 1000 sentences (average length: 103 chars)
Accuracy: 86.10%
Erroneously classified as SPANISH: 6.30%, ENGLISH: 1.80%, LATIN: 1.40%, YORUBA: 0.90%, FRENCH: 0.80%, PORTUGUESE: 0.60%, ITALIAN: 0.30%, BASQUE: 0.30%, TAGALOG: 0.20%, ROMANIAN: 0.20%, VIETNAMESE: 0.20%, SWAHILI: 0.20%, ESPERANTO: 0.10%, DANISH: 0.10%, SLOVENE: 0.10%, XHOSA: 0.10%, FINNISH: 0.10%, GERMAN: 0.10%, TSWANA: 0.10%
>>>>>>> 28a5eb03

>> Exact values: 72.06666666666666 52.7 77.5 86.0<|MERGE_RESOLUTION|>--- conflicted
+++ resolved
@@ -1,20 +1,5 @@
 ##### CATALAN #####
 
-<<<<<<< HEAD
->>> Accuracy on average: 72.07%
-
->> Detection of 1000 single words (average length: 8 chars)
-Accuracy: 52.70%
-Erroneously classified as PORTUGUESE: 6.40%, FRENCH: 5.80%, SPANISH: 5.00%, LATIN: 3.60%, ITALIAN: 3.50%, ENGLISH: 2.60%, ROMANIAN: 2.50%, BASQUE: 2.10%, ESPERANTO: 2.00%, YORUBA: 1.30%, TSWANA: 1.10%, SOMALI: 0.70%, DUTCH: 0.70%, SHONA: 0.70%, ICELANDIC: 0.60%, TURKISH: 0.50%, SWEDISH: 0.50%, SOTHO: 0.50%, KLINGON: 0.50%, INDONESIAN: 0.50%, SWAHILI: 0.50%, MALAY: 0.50%, AFRIKAANS: 0.50%, NYNORSK: 0.40%, GERMAN: 0.40%, ALBANIAN: 0.40%, ZULU: 0.30%, CROATIAN: 0.30%, BOKMAL: 0.30%, ESTONIAN: 0.30%, WELSH: 0.20%, TAGALOG: 0.20%, TSONGA: 0.20%, VIETNAMESE: 0.20%, XHOSA: 0.20%, BOSNIAN: 0.20%, POLISH: 0.20%, DANISH: 0.20%, HUNGARIAN: 0.20%, FINNISH: 0.20%, LITHUANIAN: 0.10%, LATVIAN: 0.10%, SLOVENE: 0.10%
-
->> Detection of 1000 word pairs (average length: 16 chars)
-Accuracy: 77.50%
-Erroneously classified as SPANISH: 4.30%, PORTUGUESE: 4.10%, FRENCH: 3.00%, YORUBA: 2.20%, ITALIAN: 2.10%, LATIN: 1.90%, ENGLISH: 1.60%, ROMANIAN: 0.40%, SLOVAK: 0.30%, SWAHILI: 0.30%, IRISH: 0.30%, WELSH: 0.20%, DUTCH: 0.20%, BASQUE: 0.20%, ESPERANTO: 0.20%, TAGALOG: 0.20%, TSONGA: 0.10%, KLINGON: 0.10%, HUNGARIAN: 0.10%, LITHUANIAN: 0.10%, FINNISH: 0.10%, NYNORSK: 0.10%, GERMAN: 0.10%, AFRIKAANS: 0.10%, ALBANIAN: 0.10%, VIETNAMESE: 0.10%
-
->> Detection of 1000 sentences (average length: 103 chars)
-Accuracy: 86.00%
-Erroneously classified as SPANISH: 6.20%, ENGLISH: 1.80%, LATIN: 1.40%, YORUBA: 0.90%, FRENCH: 0.80%, PORTUGUESE: 0.60%, ITALIAN: 0.30%, BASQUE: 0.30%, TAGALOG: 0.20%, ROMANIAN: 0.20%, KLINGON: 0.20%, VIETNAMESE: 0.20%, SWAHILI: 0.20%, ESPERANTO: 0.10%, DANISH: 0.10%, SLOVENE: 0.10%, XHOSA: 0.10%, FINNISH: 0.10%, GERMAN: 0.10%, TSWANA: 0.10%
-=======
 >>> Accuracy on average: 72.17%
 
 >> Detection of 1000 single words (average length: 8 chars)
@@ -28,6 +13,5 @@
 >> Detection of 1000 sentences (average length: 103 chars)
 Accuracy: 86.10%
 Erroneously classified as SPANISH: 6.30%, ENGLISH: 1.80%, LATIN: 1.40%, YORUBA: 0.90%, FRENCH: 0.80%, PORTUGUESE: 0.60%, ITALIAN: 0.30%, BASQUE: 0.30%, TAGALOG: 0.20%, ROMANIAN: 0.20%, VIETNAMESE: 0.20%, SWAHILI: 0.20%, ESPERANTO: 0.10%, DANISH: 0.10%, SLOVENE: 0.10%, XHOSA: 0.10%, FINNISH: 0.10%, GERMAN: 0.10%, TSWANA: 0.10%
->>>>>>> 28a5eb03
 
->> Exact values: 72.06666666666666 52.7 77.5 86.0+>> Exact values: 72.16666666666667 52.800000000000004 77.60000000000001 86.1