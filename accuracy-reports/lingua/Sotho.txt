##### SOTHO #####

<<<<<<< HEAD
>>> Accuracy on average: 84.73%

>> Detection of 1000 single words (average length: 8 chars)
Accuracy: 64.70%
Erroneously classified as TSWANA: 13.30%, TSONGA: 2.50%, ZULU: 1.80%, XHOSA: 1.60%, SHONA: 1.40%, ENGLISH: 1.40%, LATIN: 1.10%, KLINGON: 1.00%, INDONESIAN: 0.80%, TAGALOG: 0.80%, ITALIAN: 0.70%, SWAHILI: 0.70%, DANISH: 0.60%, AFRIKAANS: 0.60%, MALAY: 0.60%, GANDA: 0.50%, IRISH: 0.50%, GERMAN: 0.50%, SOMALI: 0.50%, BASQUE: 0.50%, ROMANIAN: 0.40%, FRENCH: 0.40%, CATALAN: 0.30%, PORTUGUESE: 0.30%, WELSH: 0.30%, BOKMAL: 0.30%, DUTCH: 0.30%, SWEDISH: 0.20%, ICELANDIC: 0.20%, ESTONIAN: 0.20%, FINNISH: 0.10%, YORUBA: 0.10%, SLOVAK: 0.10%, ESPERANTO: 0.10%, SPANISH: 0.10%, SLOVENE: 0.10%, HUNGARIAN: 0.10%, BOSNIAN: 0.10%, POLISH: 0.10%, LATVIAN: 0.10%

>> Detection of 1000 word pairs (average length: 15 chars)
Accuracy: 90.00%
Erroneously classified as TSWANA: 5.20%, ENGLISH: 1.70%, XHOSA: 0.60%, ZULU: 0.40%, TSONGA: 0.40%, LATIN: 0.40%, KLINGON: 0.30%, FRENCH: 0.20%, SHONA: 0.10%, TAGALOG: 0.10%, SPANISH: 0.10%, GERMAN: 0.10%, INDONESIAN: 0.10%, SWAHILI: 0.10%, LITHUANIAN: 0.10%, YORUBA: 0.10%
=======
>>> Accuracy on average: 84.97%

>> Detection of 1000 single words (average length: 8 chars)
Accuracy: 65.10%
Erroneously classified as TSWANA: 13.30%, TSONGA: 2.70%, ZULU: 1.80%, XHOSA: 1.60%, SHONA: 1.50%, ENGLISH: 1.40%, LATIN: 1.10%, INDONESIAN: 0.80%, TAGALOG: 0.80%, SWAHILI: 0.80%, ITALIAN: 0.70%, MALAY: 0.70%, DANISH: 0.60%, AFRIKAANS: 0.60%, GANDA: 0.50%, IRISH: 0.50%, GERMAN: 0.50%, SOMALI: 0.50%, BASQUE: 0.50%, ROMANIAN: 0.40%, WELSH: 0.40%, FRENCH: 0.40%, CATALAN: 0.30%, PORTUGUESE: 0.30%, BOKMAL: 0.30%, DUTCH: 0.30%, SWEDISH: 0.20%, ICELANDIC: 0.20%, ESTONIAN: 0.20%, FINNISH: 0.10%, YORUBA: 0.10%, SLOVAK: 0.10%, ESPERANTO: 0.10%, SPANISH: 0.10%, SLOVENE: 0.10%, HUNGARIAN: 0.10%, BOSNIAN: 0.10%, POLISH: 0.10%, LATVIAN: 0.10%

>> Detection of 1000 word pairs (average length: 15 chars)
Accuracy: 90.30%
Erroneously classified as TSWANA: 5.20%, ENGLISH: 1.70%, XHOSA: 0.60%, ZULU: 0.40%, TSONGA: 0.40%, LATIN: 0.40%, FRENCH: 0.20%, SHONA: 0.10%, TAGALOG: 0.10%, SPANISH: 0.10%, GERMAN: 0.10%, INDONESIAN: 0.10%, SWAHILI: 0.10%, LITHUANIAN: 0.10%, YORUBA: 0.10%
>>>>>>> 28a5eb03

>> Detection of 1000 sentences (average length: 117 chars)
Accuracy: 99.50%
Erroneously classified as TSWANA: 0.40%, ENGLISH: 0.10%

>> Exact values: 84.73333333333333 64.7 90.0 99.5<|MERGE_RESOLUTION|>--- conflicted
+++ resolved
@@ -1,16 +1,5 @@
 ##### SOTHO #####
 
-<<<<<<< HEAD
->>> Accuracy on average: 84.73%
-
->> Detection of 1000 single words (average length: 8 chars)
-Accuracy: 64.70%
-Erroneously classified as TSWANA: 13.30%, TSONGA: 2.50%, ZULU: 1.80%, XHOSA: 1.60%, SHONA: 1.40%, ENGLISH: 1.40%, LATIN: 1.10%, KLINGON: 1.00%, INDONESIAN: 0.80%, TAGALOG: 0.80%, ITALIAN: 0.70%, SWAHILI: 0.70%, DANISH: 0.60%, AFRIKAANS: 0.60%, MALAY: 0.60%, GANDA: 0.50%, IRISH: 0.50%, GERMAN: 0.50%, SOMALI: 0.50%, BASQUE: 0.50%, ROMANIAN: 0.40%, FRENCH: 0.40%, CATALAN: 0.30%, PORTUGUESE: 0.30%, WELSH: 0.30%, BOKMAL: 0.30%, DUTCH: 0.30%, SWEDISH: 0.20%, ICELANDIC: 0.20%, ESTONIAN: 0.20%, FINNISH: 0.10%, YORUBA: 0.10%, SLOVAK: 0.10%, ESPERANTO: 0.10%, SPANISH: 0.10%, SLOVENE: 0.10%, HUNGARIAN: 0.10%, BOSNIAN: 0.10%, POLISH: 0.10%, LATVIAN: 0.10%
-
->> Detection of 1000 word pairs (average length: 15 chars)
-Accuracy: 90.00%
-Erroneously classified as TSWANA: 5.20%, ENGLISH: 1.70%, XHOSA: 0.60%, ZULU: 0.40%, TSONGA: 0.40%, LATIN: 0.40%, KLINGON: 0.30%, FRENCH: 0.20%, SHONA: 0.10%, TAGALOG: 0.10%, SPANISH: 0.10%, GERMAN: 0.10%, INDONESIAN: 0.10%, SWAHILI: 0.10%, LITHUANIAN: 0.10%, YORUBA: 0.10%
-=======
 >>> Accuracy on average: 84.97%
 
 >> Detection of 1000 single words (average length: 8 chars)
@@ -20,10 +9,9 @@
 >> Detection of 1000 word pairs (average length: 15 chars)
 Accuracy: 90.30%
 Erroneously classified as TSWANA: 5.20%, ENGLISH: 1.70%, XHOSA: 0.60%, ZULU: 0.40%, TSONGA: 0.40%, LATIN: 0.40%, FRENCH: 0.20%, SHONA: 0.10%, TAGALOG: 0.10%, SPANISH: 0.10%, GERMAN: 0.10%, INDONESIAN: 0.10%, SWAHILI: 0.10%, LITHUANIAN: 0.10%, YORUBA: 0.10%
->>>>>>> 28a5eb03
 
 >> Detection of 1000 sentences (average length: 117 chars)
 Accuracy: 99.50%
 Erroneously classified as TSWANA: 0.40%, ENGLISH: 0.10%
 
->> Exact values: 84.73333333333333 64.7 90.0 99.5+>> Exact values: 84.96666666666667 65.10000000000001 90.3 99.5