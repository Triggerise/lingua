--- conflicted
+++ resolved
@@ -178,11 +178,8 @@
                 KOREAN_ALPHABET.matches(word) -> languageCharCounts.addCharCount(word, KOREAN)
                 THAI_ALPHABET.matches(word) -> languageCharCounts.addCharCount(word, THAI)
                 TAMIL_ALPHABET.matches(word) -> languageCharCounts.addCharCount(word, TAMIL)
-<<<<<<< HEAD
                 BENGALI_ALPHABET.matches(word) -> languageCharCounts.addCharCount(word, BENGALI)
-=======
                 TELUGU_ALPHABET.matches(word) -> languageCharCounts.addCharCount(word, TELUGU)
->>>>>>> d66cab3f
                 LATIN_ALPHABET.matches(word) -> languagesWithUniqueCharacters.filter {
                     word.containsAnyOf(it.uniqueCharacters)
                 }.forEach {
@@ -335,11 +332,8 @@
         private val JAPANESE_ALPHABET = "Hiragana, Katakana, Han".asRegex()
         private val THAI_ALPHABET = "Thai".asRegex()
         private val TAMIL_ALPHABET = "Tamil".asRegex()
-<<<<<<< HEAD
         private val BENGALI_ALPHABET = "Bengali".asRegex()
-=======
         private val TELUGU_ALPHABET = "Telugu".asRegex()
->>>>>>> d66cab3f
 
         private val CHARS_TO_LANGUAGES_MAPPING = mapOf(
             "Ćć" to setOf(CROATIAN, POLISH),
